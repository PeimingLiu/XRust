fn foo(v: [int]) : vec::is_empty(v) { #debug("%d", v[0]); }

fn main() {
    let f = fn@() {
<<<<<<< HEAD
        let v = ~[1];
        foo(v); //! ERROR unsatisfied precondition constraint
=======
        let v = [1]/~;
        foo(v); //~ ERROR unsatisfied precondition constraint
>>>>>>> 29eb788b
    }();
    log(error, f);
}<|MERGE_RESOLUTION|>--- conflicted
+++ resolved
@@ -2,13 +2,8 @@
 
 fn main() {
     let f = fn@() {
-<<<<<<< HEAD
         let v = ~[1];
-        foo(v); //! ERROR unsatisfied precondition constraint
-=======
-        let v = [1]/~;
         foo(v); //~ ERROR unsatisfied precondition constraint
->>>>>>> 29eb788b
     }();
     log(error, f);
 }