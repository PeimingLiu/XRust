--- conflicted
+++ resolved
@@ -672,11 +672,7 @@
                                 path: str,
                                 srdr: io::reader) ->
    {cmnts: [cmnt], lits: [lit]} {
-<<<<<<< HEAD
-    let src = @str::unsafe_from_bytes(srdr.read_whole_stream());
-=======
-    let src = str::from_bytes(srdr.read_whole_stream());
->>>>>>> 3afc16f7
+    let src = @str::from_bytes(srdr.read_whole_stream());
     let itr = @interner::mk::<str>(str::hash, str::eq);
     let rdr = new_reader(cm, span_diagnostic,
                          codemap::new_filemap(path, src, 0u, 0u), itr);
